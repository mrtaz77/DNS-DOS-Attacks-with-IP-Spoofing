--- conflicted
+++ resolved
@@ -351,15 +351,11 @@
             return resp.to_wire(), None
         except Exception as e:
             self.metrics.inc_errors()
-<<<<<<< HEAD
-            logging.exception("Error handling request: %s", e)
-=======
             # Don't log full stack traces for common malformed message errors
             if "FormError" in str(e) or "not a query" in str(e):
                 logging.debug("Malformed DNS message from %s: %s", client_ip, e)
             else:
                 logging.exception("Error handling request from %s", client_ip)
->>>>>>> d2c5389a
             return None, None
 
     def _do_query(self, msg):
